import os
import xarray as xr
import seaborn as sns
import matplotlib.pyplot as plt
import multiprocessing
import numpy as np
from tqdm import tqdm
import itertools
import seaborn as sns
import pandas as pd


def compute_equivalent_potential_temperature(T, RH, P_surf):
    """Compute equivalent potential temperature θ_e (K) for GPU-accelerated tensors."""
    L_v = 2.5e6  # Latent heat of vaporization (J/kg)
    cp = 1005    # Specific heat of dry air (J/kg/K)
    epsilon = 0.622  # Ratio of molecular weights of water vapor to dry air

    # Compute saturation vapor pressure (hPa) using Tetens' formula
    e_s = 6.112 * np.exp((17.67 * T) / (T + 243.5))
    e = RH * e_s  # Actual vapor pressure (hPa)
    
    # Mixing ratio (kg/kg)
    w = epsilon * (e / (P_surf - e))
    
    # Compute potential temperature θ
    theta = T * (1000 / P_surf) ** 0.286
    
    # Compute equivalent potential temperature θ_e
    theta_e = theta * np.exp((L_v * w) / (cp * T))
    
    return theta_e
<<<<<<< HEAD

=======
 
>>>>>>> 803f8488

def collect_data_for_cluster(cluster_index, cluster_dir, dem_dir):
    """Collect temperature, humidity, pressure, and elevation data for all files in a cluster's directory."""
    temperature_values = []
    humidity_values = []
    pressure_values = []
    elevation_values = []
    
    # Loop through all NetCDF files in the cluster directory
    for file_name in tqdm(os.listdir(cluster_dir)):
        if file_name.endswith(".nz"):
            file_path = os.path.join(cluster_dir, file_name)
            
            # Open the NetCDF file and extract variables
            with xr.open_dataset(file_path) as ds:
                temperature = ds['T_2M'].values.mean()
                humidity = ds['RELHUM_2M'].values.mean()
                pressure = ds['PS'].values.mean()

                # Corresponding DEM file for elevation
                dem_file = f"{file_name.split('_')[0]}_{file_name.split('_')[1]}_dem.nc"
                dem_path = os.path.join(dem_dir, dem_file)

                # Read the DEM file to get elevation
                if os.path.exists(dem_path):
                    elevation_ds = xr.open_dataset(dem_path)
                    elevation = elevation_ds['HSURF'].values.mean()
                else:
                    elevation = None  # Skip if elevation data is missing

                if elevation is not None:
                    temperature_values.append(temperature)
                    humidity_values.append(humidity)
                    pressure_values.append(pressure)
                    elevation_values.append(elevation)

    return cluster_index, temperature_values, humidity_values, pressure_values, elevation_values


def collect_data_for_all_clusters(input_dir, dem_dir, num_clusters):
    """Parallelize the collection of data for all clusters."""
    cluster_dirs = [
        (i, os.path.join(input_dir, f'cluster_{i}'), dem_dir) for i in range(num_clusters)
    ]
    
    with multiprocessing.Pool(processes=multiprocessing.cpu_count() - 1) as pool:
        results = list(tqdm(pool.starmap(collect_data_for_cluster, cluster_dirs), total=num_clusters))
    
    # Prepare the data in a dictionary format
    cluster_data = {i: {'T_2M': [], 'Theta_e':[], 'RELHUM_2M': [], 'PS': [], 'HSURF': []} for i in range(num_clusters)}
    
    for cluster_index, temp_values, humidity_values, pressure_values, elevation_values in results:
        cluster_data[cluster_index]['T_2M'] = temp_values
<<<<<<< HEAD
        theta_e = []
        for t, rh, p in zip(temp_values, humidity_values, pressure_values):
            theta_e.append(compute_equivalent_potential_temperature(t, rh, p))
        cluster_data[cluster_index]['Theta_e'] = theta_e
=======
        cluster_data[cluster_index]['Theta_e'] = compute_equivalent_potential_temperature(temp_values, humidity_values, pressure_values)
>>>>>>> 803f8488
        cluster_data[cluster_index]['RELHUM_2M'] = humidity_values
        cluster_data[cluster_index]['PS'] = pressure_values
        cluster_data[cluster_index]['HSURF'] = elevation_values

    return cluster_data


def save_plot(fig, figures_dir, filename):
    os.makedirs(figures_dir, exist_ok=True)
    fig.savefig(os.path.join(figures_dir, filename), dpi=300)
    plt.close(fig)


def plot_cluster_scatter_grids(variables, cluster_data, num_clusters, variable_labels, variable_ranges, figures_directory):
    """
    Plots scatter plots for all unique combinations of the 4 variables (PS, T_2M, HSURF, RELHUM_2M).
    Each cluster gets its own subplot within a grid layout.
    
    Parameters:
        cluster_data (dict): Dictionary containing data for each cluster.
        num_clusters (int): Number of clusters.
        variable_labels (dict): Labels for variables.
        variable_ranges (dict): Axis limits for variables.
        figures_directory (str): Directory where figures should be saved.
    """
    
    variable_combinations = list(itertools.combinations(variables, 2))  # Get unique variable pairs

    for x_var, y_var in variable_combinations:
        # Determine grid layout
        cols = int(np.ceil(np.sqrt(num_clusters)))  # Number of columns
        rows = int(np.ceil(num_clusters / cols))  # Number of rows

        fig, axes = plt.subplots(rows, cols, figsize=(cols * 5, rows * 5))  # Adjust figure size dynamically
        axes = axes.flatten()  # Flatten in case of multi-row layout

        for cluster in range(num_clusters):
            ax = axes[cluster]  # Get corresponding subplot
            sns.scatterplot(x=cluster_data[cluster][x_var], y=cluster_data[cluster][y_var],
                            ax=ax, alpha=0.7)
            
            ax.set_title(f"Cluster {cluster}")
            ax.set_xlabel(variable_labels[x_var])
            ax.set_ylabel(variable_labels[y_var])
            ax.set_xlim(variable_ranges[x_var])
            ax.set_ylim(variable_ranges[y_var])
            ax.grid(True)

        # Remove unused subplots if num_clusters is not a perfect square
        for i in range(num_clusters, len(axes)):
            fig.delaxes(axes[i])

        fig.suptitle(f"{variable_labels[x_var]} vs {variable_labels[y_var]} for Each Cluster", fontsize=16)
        fig.tight_layout(rect=[0, 0, 1, 0.96])  # Adjust layout to fit title

        # Save the plot
        filename = f"{x_var.lower()}_vs_{y_var.lower()}_per_cluster.png"
        save_plot(fig, figures_directory, filename)
        plt.show()


def plot_variable_distributions(variables, cluster_data, num_clusters, variable_labels, variable_ranges, figures_directory):
    """
    Plots the distribution of multiple variables across clusters, including mean and standard deviation.

    Parameters:
        cluster_data (dict): Dictionary containing data for each cluster.
        num_clusters (int): Number of clusters.
        all_data (dict): Dictionary containing all values for each variable.
        variable_labels (dict): Labels for variables.
        variable_ranges (dict): Axis limits for variables.
        figures_directory (str): Directory where figures should be saved.
    """

    for var in variables:
        fig, ax = plt.subplots(figsize=(12, 8))

        # Plot distribution for each cluster
        for cluster in range(num_clusters):
            sns.histplot(cluster_data[cluster][var], kde=True, label=f"Cluster {cluster}", ax=ax)

        # Set titles and labels
        ax.set_title(f"{variable_labels[var]} Distribution")
        ax.set_xlabel(variable_labels[var])
        ax.set_ylabel("Frequency")
        ax.set_xlim(variable_ranges[var])
        ax.legend(title="Cluster")

        # Save the plot
        filename = f"{var.lower()}_distribution_all_clusters.png"
        save_plot(fig, figures_directory, filename)
        plt.show()
    

def plot_cluster_boxplots(variables, cluster_data, num_clusters, variable_labels, figures_directory):
    """
    Plots separate boxplots for each variable, grouped by cluster, using multiple y-axes (faceted subplots).
    """

    data = []
    for cluster in range(num_clusters):
        for var in variables:
            for value in cluster_data[cluster][var]:
                data.append({"Cluster": f"Cluster {cluster}", "Variable": var, "Value": value})

    df = pd.DataFrame(data)

    fig, axes = plt.subplots(len(variables), 1, figsize=(10, 6 * len(variables)), sharex=True)

    if len(variables) == 1:
        axes = [axes]  # Ensure axes is iterable when there's only one variable

    for ax, var in zip(axes, variables):
        sns.boxplot(x="Cluster", y="Value", data=df[df["Variable"] == var], ax=ax)
        ax.set_title(f"Boxplot of {variable_labels[var]} by Cluster")
        ax.set_ylabel(variable_labels[var])
        ax.grid(True)

    axes[-1].set_xlabel("Cluster")  # Label x-axis only on the last subplot

    fig.tight_layout()
    
    filename = "boxplot_variables_per_cluster.png"
    save_plot(fig, figures_directory, filename)
    plt.show()


def plot_all(input_dir, dem_dir, figures_directory):
    
    num_clusters = len([f for f in os.listdir(input_dir) if f.startswith("cluster_")])
    print(f"Number of clusters found: {num_clusters}")
    print("Collecting data for all clusters...")
    cluster_data = collect_data_for_all_clusters(input_dir, dem_dir, num_clusters)

    # Determine global min/max values
    all_temperatures = sum([cluster_data[c]['T_2M'] for c in range(num_clusters)], [])
    all_theta_e = sum([cluster_data[c]['Theta_e'] for c in range(num_clusters)], [])
    all_humidities = sum([cluster_data[c]['RELHUM_2M'] for c in range(num_clusters)], [])
    all_pressures = sum([cluster_data[c]['PS'] for c in range(num_clusters)], [])
    all_elevations = sum([cluster_data[c]['HSURF'] for c in range(num_clusters)], [])

    variable_ranges = {
        "T_2M": (min(all_temperatures), max(all_temperatures)),
        "Theta_e": (min(all_theta_e), max(all_theta_e)),
        "RELHUM_2M": (min(all_humidities), max(all_humidities)),
        "PS": (min(all_pressures), max(all_pressures)),
        "HSURF": (min(all_elevations), max(all_elevations))
    }

    variable_labels = {
        "T_2M": "Temperature (K)",
        "Theta_e": "Equivalent potential temperature (K)",
        "RELHUM_2M": "Relative Humidity (%)",
        "PS": "Pressure (Pa)",
        "HSURF": "Elevation (m)"
    }

    variables = ["T_2M", "Theta_e", "RELHUM_2M", "PS", "HSURF"]

    # BOX PLOT =======================================================
    plot_cluster_boxplots(variables, cluster_data, num_clusters, variable_labels, figures_directory)

    # SCATTER PLOTS ==================================================
    plot_cluster_scatter_grids(variables, cluster_data, num_clusters, variable_labels, variable_ranges, figures_directory)
    
    # VARIABLE DISTRIBUTIONS =========================================
    plot_variable_distributions(variables, cluster_data, num_clusters, variable_labels, variable_ranges, figures_directory)


if __name__ == "__main__":
    cluster_method = "threshold" # "threshold", "kmeans", "hierarchical"
<<<<<<< HEAD
    input_directory = f"/Users/fquareng/data/1d-PS-RELHUM_2M-T_2M_cropped_gridded_clustered_{cluster_method}_12"
    # input_directory = f"/work/FAC/FGSE/IDYST/tbeucler/downscaling/fquareng/data/DA/1d-PS-RELHUM_2M-T_2M_cropped_gridded_clustered_{cluster_method}_12"
    dem_directory = "/Users/fquareng/data/dem_squares"
    # dem_directory = "/work/FAC/FGSE/IDYST/tbeucler/downscaling/fquareng/data/dem_squares"
    figures_directory = f"/Users/fquareng/phd/AdaptationSandbox/figures/new_dataset_{cluster_method}_12"
=======
    # input_directory = f"/Users/fquareng/data/1h_2D_sel_cropped_blurred_x8_clustered_{cluster_method}"
    input_directory = f"/work/FAC/FGSE/IDYST/tbeucler/downscaling/fquareng/data/DA/1d-PS-RELHUM_2M-T_2M_cropped_gridded_clustered_{cluster_method}_12"
    dem_directory = "/work/FAC/FGSE/IDYST/tbeucler/downscaling/fquareng/data/dem_squares"
    figures_directory = f"/scratch/fquareng/figures/new_dataset_{cluster_method}_12"
>>>>>>> 803f8488
    
    print("Plotting cluster data for method:", cluster_method)
    
    plot_all(input_directory, dem_directory, figures_directory)<|MERGE_RESOLUTION|>--- conflicted
+++ resolved
@@ -30,11 +30,30 @@
     theta_e = theta * np.exp((L_v * w) / (cp * T))
     
     return theta_e
-<<<<<<< HEAD
-
-=======
- 
->>>>>>> 803f8488
+
+
+def compute_equivalent_potential_temperature(T, RH, P_surf):
+    """Compute equivalent potential temperature θ_e (K) for GPU-accelerated tensors."""
+    L_v = 2.5e6  # Latent heat of vaporization (J/kg)
+    cp = 1005    # Specific heat of dry air (J/kg/K)
+    epsilon = 0.622  # Ratio of molecular weights of water vapor to dry air
+
+    # Compute saturation vapor pressure (hPa) using Tetens' formula
+    e_s = 6.112 * np.exp((17.67 * T) / (T + 243.5))
+    e = RH * e_s  # Actual vapor pressure (hPa)
+    
+    # Mixing ratio (kg/kg)
+    w = epsilon * (e / (P_surf - e))
+    
+    # Compute potential temperature θ
+    theta = T * (1000 / P_surf) ** 0.286
+    
+    # Compute equivalent potential temperature θ_e
+    theta_e = theta * np.exp((L_v * w) / (cp * T))
+    
+    return theta_e
+
+
 
 def collect_data_for_cluster(cluster_index, cluster_dir, dem_dir):
     """Collect temperature, humidity, pressure, and elevation data for all files in a cluster's directory."""
@@ -85,17 +104,14 @@
     
     # Prepare the data in a dictionary format
     cluster_data = {i: {'T_2M': [], 'Theta_e':[], 'RELHUM_2M': [], 'PS': [], 'HSURF': []} for i in range(num_clusters)}
+    cluster_data = {i: {'T_2M': [], 'Theta_e':[], 'RELHUM_2M': [], 'PS': [], 'HSURF': []} for i in range(num_clusters)}
     
     for cluster_index, temp_values, humidity_values, pressure_values, elevation_values in results:
         cluster_data[cluster_index]['T_2M'] = temp_values
-<<<<<<< HEAD
         theta_e = []
         for t, rh, p in zip(temp_values, humidity_values, pressure_values):
             theta_e.append(compute_equivalent_potential_temperature(t, rh, p))
         cluster_data[cluster_index]['Theta_e'] = theta_e
-=======
-        cluster_data[cluster_index]['Theta_e'] = compute_equivalent_potential_temperature(temp_values, humidity_values, pressure_values)
->>>>>>> 803f8488
         cluster_data[cluster_index]['RELHUM_2M'] = humidity_values
         cluster_data[cluster_index]['PS'] = pressure_values
         cluster_data[cluster_index]['HSURF'] = elevation_values
@@ -267,18 +283,11 @@
 
 if __name__ == "__main__":
     cluster_method = "threshold" # "threshold", "kmeans", "hierarchical"
-<<<<<<< HEAD
     input_directory = f"/Users/fquareng/data/1d-PS-RELHUM_2M-T_2M_cropped_gridded_clustered_{cluster_method}_12"
     # input_directory = f"/work/FAC/FGSE/IDYST/tbeucler/downscaling/fquareng/data/DA/1d-PS-RELHUM_2M-T_2M_cropped_gridded_clustered_{cluster_method}_12"
     dem_directory = "/Users/fquareng/data/dem_squares"
     # dem_directory = "/work/FAC/FGSE/IDYST/tbeucler/downscaling/fquareng/data/dem_squares"
     figures_directory = f"/Users/fquareng/phd/AdaptationSandbox/figures/new_dataset_{cluster_method}_12"
-=======
-    # input_directory = f"/Users/fquareng/data/1h_2D_sel_cropped_blurred_x8_clustered_{cluster_method}"
-    input_directory = f"/work/FAC/FGSE/IDYST/tbeucler/downscaling/fquareng/data/DA/1d-PS-RELHUM_2M-T_2M_cropped_gridded_clustered_{cluster_method}_12"
-    dem_directory = "/work/FAC/FGSE/IDYST/tbeucler/downscaling/fquareng/data/dem_squares"
-    figures_directory = f"/scratch/fquareng/figures/new_dataset_{cluster_method}_12"
->>>>>>> 803f8488
     
     print("Plotting cluster data for method:", cluster_method)
     
